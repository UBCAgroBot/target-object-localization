--- conflicted
+++ resolved
@@ -3,13 +3,9 @@
 version = "0.1.0"
 description = ""
 authors = [
-<<<<<<< HEAD
     {name = "clay-arras",email = "astrollin.neil@gmail.com"},
-    {name = "tyra-cheng",email = "tyracheng0723@gmail.com"}
-=======
-    { name = "clay-arras", email = "astrollin.neil@gmail.com" },
-    { name = "ericlyfan", email = "ericlyfan@gmail.com" },
->>>>>>> 79be9ba4
+    {name = "tyra-cheng",email = "tyracheng0723@gmail.com"},
+    { name = "ericlyfan", email = "ericlyfan@gmail.com" }
 ]
 readme = "README.md"
 requires-python = ">=3.11"
