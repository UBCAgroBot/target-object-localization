--- conflicted
+++ resolved
@@ -4,13 +4,8 @@
 
 build:
 	@echo "Building the project..."
-<<<<<<< HEAD
-	# python -m pip install swig
-	# python -m pip install poetry
-=======
 	#python -m pip install swig
 	#python -m pip install poetry
->>>>>>> e120e909
 	python -m venv .venv
 	poetry env use python
 	poetry lock
